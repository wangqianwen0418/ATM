import pickle
import urllib2
import hashlib
import numpy as np
import os
import base64
import re

from boto.s3.connection import S3Connection, Key

from btb import ParamTypes

# global variable storing this machine's public IP address
# (so we only have to fetch it once)
public_ip = None

# URL which should give us our public-facing IP address
PUBLIC_IP_URL = "http://ip.42.pl/raw"


def hash_dict(dictionary, ignored_keys=None):
    """
    Hash a python dictionary to a hexadecimal string.
    http://stackoverflow.com/questions/5884066/hashing-a-python-dictionary
    """
    dictionary = dict(dictionary)  # copy dictionary
    for key in (ignored_keys or []):
        del dictionary[key]
    return hashlib.md5(repr(sorted(dictionary.items()))).hexdigest()


def hash_nested_tuple(tup):
    """ Hash a nested tuple to hexadecimal """
    return hashlib.md5(repr(sorted(tup))).hexdigest()


def hash_string(s):
    """ Hash a string to hexadecimal """
    return hashlib.md5(str(s)).hexdigest()


def ensure_directory(directory):
    """ Create directory if it doesn't exist. """
    if not os.path.exists(directory):
        os.makedirs(directory)


def get_public_ip():
    """
    Get the public IP address of this machine. If the request times out,
    return "localhost".
    """
    global public_ip
    if public_ip is None:
        try:
            response = urllib2.urlopen(PUBLIC_IP_URL, timeout=2)
            data = response.read().strip()
            # pull an ip-looking set of numbers from the response
            match = re.search('\d+\.\d+\.\d+\.\d+', data)
            if match:
                public_ip = match.group()
        except Exception as e:  # any exception, doesn't matter what
            print 'could not get public IP:', e
            public_ip = 'localhost'

    return public_ip


def object_to_base_64(obj):
    """ Pickle and base64-encode an object. """
    pickled = pickle.dumps(obj)
    return base64.b64encode(pickled)


def base_64_to_object(b64str):
    """
    Inverse of ObjectToBase64.
    Decode base64-encoded string and then de-pickle it.
    """
    decoded = base64.b64decode(b64str)
    return pickle.loads(decoded)


def obj_has_method(obj, method):
    """http://stackoverflow.com/questions/34439/finding-what-methods-an-object-has"""
    return hasattr(obj, method) and callable(getattr(obj, method))


def vector_to_params(vector, tunables, categoricals, constants):
    """
    Converts a numpy vector to a dictionary mapping keys to named parameters.

    vector: single example to convert

    Examples of the format for SVM sigmoid hyperpartition:

        tunables = [('C', HyperParameter(type='float_exp', range=(1e-05, 1e5))),
                    ('degree', HyperParameter(type='int', range=(2, 4))),
                    ('gamma', HyperParameter(type='float_exp', range=(1e-05, 1e5)))]

        categoricals = (('kernel', 'poly'),
                        ('probability', True),
                        ('_scale', True))

        constants = [('cache_size', 15000)]
    """
    params = {}

    # add the tunables
    for i, elt in enumerate(vector):
        key, struct = tunables[i]
        if struct.type in [ParamTypes.INT, ParamTypes.INT_EXP]:
            params[key] = int(elt)
        elif struct.type in [ParamTypes.FLOAT, ParamTypes.FLOAT_EXP]:
            params[key] = float(elt)
        else:
            raise ValueError('Unknown data type: {}'.format(struct.type))

    # add the fixed categorical settings and fixed constant values
    for key, value in categoricals + constants:
        params[key] = value

    return params


def params_to_vectors(params, tunables):
    """
    Converts a list of parameter vectors (with metadata) into a numpy array
    ready for BTB tuning.

    Args:
        params: list of hyperparameter vectors. Each vector is a dict mapping
            the names of parameters to those parameters' values.
        tunables: list of HyperParameter metadata structures describing all
            the optimizable hyperparameters that should be in each vector. e.g.

        tunables = [('C',  HyperParameter(type='float_exp', range=(1e-5, 1e5))),
                    ('degree',  HyperParameter('int', (2, 4))),
                    ('gamma',  HyperParameter('float_exp', (1e-05, 1e5)))]

    Returns:
        vectors: np.array of parameter vectors ready to be optimized by a
            Gaussian Process (or what have you).
            vectors.shape = (len(params), len(tunables))
    """
    # make sure params is iterable
    if not isinstance(params, (list, np.ndarray)):
        params = [params]

    keys = [k[0] for k in tunables]
    vectors = np.zeros((len(params), len(keys)))
    for i, p in enumerate(params):
        for j, k in enumerate(keys):
            vectors[i, j] = p[k]
    return vectors


def make_model_path(model_dir, params_hash, run_hash, desc):
    filename = "%s-%s-%s.model" % (run_hash, params_hash, desc)
    return os.path.join(model_dir, filename)


def make_metric_path(metric_dir, params_hash, run_hash, desc):
    filename = "%s-%s-%s.metric" % (run_hash, params_hash, desc)
    return os.path.join(metric_dir, filename)


def save_metric(metric_path, object):
    with open(metric_path, 'wb') as handle:
        pickle.dump(object, handle, protocol=pickle.HIGHEST_PROTOCOL)


def get_local_data_path(data_path):
    """
    given a data path of the form "s3://..." or "http://...", return the local
    path where the file should be stored once it's downloaded.
    """
    if data_path is None:
        return None, None

    m = re.match(S3_PREFIX, data_path)
    if m:
        path = data_path[len(m.group()):].split('/')
        bucket = path.pop(0)
        return os.path.join(DATA_PATH, path[-1]), FileType.S3

    m = re.match(HTTP_PREFIX, data_path)
    if m:
        path = data_path[len(m.group()):].split('/')
        return os.path.join(DATA_PATH, path[-1]), FileType.HTTP

    return data_path, FileType.LOCAL


def download_file_s3(aws_path, aws_config, local_folder=DATA_PATH):
    """ Download a file from an S3 bucket and save it in the local folder. """
    m = re.match(S3_PREFIX, data_path)
    split = data_path[len(m.group()):].split('/')
    s3_bucket = split.pop(0)
    s3_folder = '/'.join(split[:-1])
    keyname = split[-1]

<<<<<<< HEAD
    if local_folder:
=======
def download_file_url(url, local_folder=None):
    """ Download a file from an S3 bucket and save it at keyname.  """
    filename = url.split('/')[-1]
    if local_folder is not None:
        ensure_directory(local_folder)
        path = os.path.join(local_folder, filename)
    else:
        path = filename

    if os.path.isfile(path):
        print 'file %s already exists!' % path
        return path

    print 'downloading data from %s...' % url
    f = urllib2.urlopen(url)
    data = f.read()
    with open(path, "wb") as outfile:
        outfile.write(data)

    return path


def download_file_s3(keyname, aws_key, aws_secret, s3_bucket,
                     s3_folder=None, local_folder=None):
    """ Download a file from an S3 bucket and save it at keyname.  """
    if local_folder is not None:
        ensure_directory(local_folder)
>>>>>>> 708b7604
        path = os.path.join(local_folder, keyname)
    else:
        path = keyname

    if os.path.isfile(path):
        print 'file %s already exists!' % path
        return path

    conn = S3Connection(aws_config.access_key, aws_config.secret_key)
    bucket = conn.get_bucket(s3_bucket)

    if s3_folder:
        aws_keyname = os.path.join(s3_folder, keyname)
    else:
        aws_keyname = keyname

    print 'downloading data from S3...'
    s3key = Key(bucket)
    s3key.key = aws_keyname
    s3key.get_contents_to_filename(path)

    return path


def download_file_http():
    pass


def download_data(train_path, test_path=None, aws_config=None):
    """
    Download a set of train/test data from AWS (if necessary) and return the
    path to the local data.
    """
    local_train_path, train_type = get_local_data_path(train_path)
    local_test_path, test_type = get_local_data_path(test_path)
    # if the data are not present locally, try to download them from the
    # internet (either an S3 bucket or a http connection)
    if not os.path.isfile(local_train_path):
        if train_type == FileType.HTTP:
            path = download_file_http(train_path)
        if train_type == FileType.S3
            path = download_file_s3(train_path, aws_config=aws_config)
        assert path == local_train_path

    if local_test_path and not os.path.isfile(local_test_path):
        if test_type == FileType.HTTP:
            path = download_file_http(test_path)
        if test_type == FileType.S3
            path = download_file_s3(test_path, aws_config=aws_config)
        assert path == local_test_path

    return local_train_path, local_test_path<|MERGE_RESOLUTION|>--- conflicted
+++ resolved
@@ -200,11 +200,34 @@
     s3_folder = '/'.join(split[:-1])
     keyname = split[-1]
 
-<<<<<<< HEAD
-    if local_folder:
-=======
-def download_file_url(url, local_folder=None):
-    """ Download a file from an S3 bucket and save it at keyname.  """
+    if local_folder is not None::
+        ensure_directory(local_folder
+        path = os.path.join(local_folder, keyname)
+    else:
+        path = keyname
+
+    if os.path.isfile(path):
+        print 'file %s already exists!' % path
+        return path
+
+    conn = S3Connection(aws_config.access_key, aws_config.secret_key)
+    bucket = conn.get_bucket(s3_bucket)
+
+    if s3_folder:
+        aws_keyname = os.path.join(s3_folder, keyname)
+    else:
+        aws_keyname = keyname
+
+    print 'downloading data from S3...'
+    s3key = Key(bucket)
+    s3key.key = aws_keyname
+    s3key.get_contents_to_filename(path)
+
+    return path
+
+
+def download_file_http(url, local_folder=DATA_PATH):
+    """ Download a file from a public URL and save it locally. """
     filename = url.split('/')[-1]
     if local_folder is not None:
         ensure_directory(local_folder)
@@ -223,40 +246,6 @@
         outfile.write(data)
 
     return path
-
-
-def download_file_s3(keyname, aws_key, aws_secret, s3_bucket,
-                     s3_folder=None, local_folder=None):
-    """ Download a file from an S3 bucket and save it at keyname.  """
-    if local_folder is not None:
-        ensure_directory(local_folder)
->>>>>>> 708b7604
-        path = os.path.join(local_folder, keyname)
-    else:
-        path = keyname
-
-    if os.path.isfile(path):
-        print 'file %s already exists!' % path
-        return path
-
-    conn = S3Connection(aws_config.access_key, aws_config.secret_key)
-    bucket = conn.get_bucket(s3_bucket)
-
-    if s3_folder:
-        aws_keyname = os.path.join(s3_folder, keyname)
-    else:
-        aws_keyname = keyname
-
-    print 'downloading data from S3...'
-    s3key = Key(bucket)
-    s3key.key = aws_keyname
-    s3key.get_contents_to_filename(path)
-
-    return path
-
-
-def download_file_http():
-    pass
 
 
 def download_data(train_path, test_path=None, aws_config=None):
