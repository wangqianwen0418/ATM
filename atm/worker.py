--- conflicted
+++ resolved
@@ -64,13 +64,8 @@
 
 class Worker(object):
     def __init__(self, database, datarun, save_files=True, cloud_mode=False,
-<<<<<<< HEAD
-                 aws_config=None, model_dir='models', metric_dir='metrics',
-                 verbose_metrics=False):
-=======
                  aws_config=None, model_dir=DEFAULT_MODEL_DIR,
-                 metric_dir=DEFAULT_METRIC_DIR):
->>>>>>> 4f9b4830
+                 metric_dir=DEFAULT_METRIC_DIR, verbose_metrics=False):
         """
         database: Database object with connection information
         datarun: Datarun ORM object to work on.
