--- conflicted
+++ resolved
@@ -93,11 +93,6 @@
         'pytest-xdist>=1.20',
         'pytest-runner>=3',
         'pytest-cov>=2.5',
-<<<<<<< HEAD
     ],
     include_package_data=True
-)
-=======
-    ]
-)
->>>>>>> 3a3eccce
+)